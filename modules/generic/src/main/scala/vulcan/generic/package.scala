/*
 * Copyright 2019-2021 OVO Energy Limited
 *
 * SPDX-License-Identifier: Apache-2.0
 */

package vulcan

import scala.language.experimental.macros
import scala.reflect.runtime.universe.WeakTypeTag
import cats.implicits._
import magnolia._
import org.apache.avro.generic._
import org.apache.avro.Schema
import shapeless.{:+:, CNil, Coproduct, Inl, Inr, Lazy}
import shapeless.ops.coproduct.{Inject, Selector}
import vulcan.internal.converters.collection._

package object generic {
<<<<<<< HEAD
  import vulcan.generic.internal.tags._

  implicit final val cnilCodec: Codec[CNil] =
=======
  implicit final val cnilCodec: Codec.Aux[Nothing, CNil] =
>>>>>>> 136f9efa
    Codec.instance(
      Right(Schema.createUnion()),
      cnil => Left(AvroError.encodeExhaustedAlternatives(cnil, Some("Coproduct"))),
      (value, _) => Left(AvroError.decodeExhaustedAlternatives(value, Some("Coproduct")))
    )

  implicit final def coproductCodec[H, T <: Coproduct](
    implicit headCodec: Codec[H],
    tailCodec: Lazy[Codec[T]]
  ): Codec[H :+: T] =
    Codec.instance(
      AvroError.catchNonFatal {
        headCodec.schema.flatMap { first =>
          tailCodec.value.schema.flatMap { rest =>
            rest.getType() match {
              case Schema.Type.UNION =>
                val schemas = first :: rest.getTypes().asScala.toList
                Right(Schema.createUnion(schemas.asJava))

              case schemaType =>
                Left(AvroError(s"Unexpected schema type $schemaType in Coproduct"))
            }
          }
        }
      },
      _.eliminate(
        headCodec.encode(_),
        tailCodec.value.encode(_)
      ),
      (value, schema) => {
        val schemaTypes =
          schema.getType() match {
            case Schema.Type.UNION => schema.getTypes.asScala
            case _                 => Seq(schema)
          }

        value match {
          case container: GenericContainer =>
            headCodec.schema.flatMap {
              headSchema =>
                val name = container.getSchema.getName
                if (headSchema.getName == name) {
                  val subschema =
                    schemaTypes
                      .find(_.getName == name)
                      .toRight(AvroError.decodeMissingUnionSchema(name, Some("Coproduct")))

                  subschema
                    .flatMap(headCodec.decode(container, _))
                    .map(Inl(_))
                } else {
                  tailCodec.value
                    .decode(container, schema)
                    .map(Inr(_))
                }
            }

          case other =>
            headCodec.schema
              .traverse { headSchema =>
                val headName = headSchema.getName
                schemaTypes
                  .find(_.getName == headName)
                  .flatMap { schema =>
                    headCodec
                      .decode(other, schema)
                      .map(Inl(_))
                      .toOption
                  }
              }
              .getOrElse {
                tailCodec.value
                  .decode(other, schema)
                  .map(Inr(_))
              }
        }
      }
    )

  implicit final def coproductPrism[C <: Coproduct, A](
    implicit inject: Inject[C, A],
    selector: Selector[C, A]
  ): Prism[C, A] =
    Prism.instance(selector(_))(inject(_))

  implicit final class MagnoliaCodec private[generic] (
    private val codec: Codec.type
  ) extends AnyVal {
    final def combine[A](caseClass: CaseClass[Codec, A]): Codec[A] = {
      val namespace =
        caseClass.annotations
          .collectFirst { case AvroNamespace(namespace) => namespace }
          .getOrElse(caseClass.typeName.owner)

      val typeName =
        s"$namespace.${caseClass.typeName.short}"
      val schema =
        if (caseClass.isValueClass) {
          caseClass.parameters.head.typeclass.schema
        } else {
          AvroError.catchNonFatal {
            val fields =
              caseClass.parameters.toList.traverse { param =>
                param.typeclass.schema.map { schema =>
                  new Schema.Field(
                    param.label,
                    schema,
                    param.annotations.collectFirst {
                      case AvroDoc(doc) => doc
                    }.orNull
                  )
                }
              }

            fields.map { fields =>
              Schema.createRecord(
                caseClass.typeName.short,
                caseClass.annotations.collectFirst {
                  case AvroDoc(doc) => doc
                }.orNull,
                namespace,
                false,
                fields.asJava
              )
            }
          }
        }
      Codec.instance(
        schema,
        if (caseClass.isValueClass) { a =>
          val param = caseClass.parameters.head
          param.typeclass.encode(param.dereference(a))
        } else
          (a: A) =>
            schema.flatMap { schema =>
              val fields =
                caseClass.parameters.toList.traverse { param =>
                  param.typeclass
                    .encode(param.dereference(a))
                    .tupleLeft(param.label)
                }

              fields.map { values =>
                val record = new GenericData.Record(schema)
                values.foreach {
                  case (label, value) =>
                    record.put(label, value)
                }

                record
              }
            },
        if (caseClass.isValueClass) { (value, schema) =>
          caseClass.parameters.head.typeclass
            .decode(value, schema)
            .map(decoded => caseClass.rawConstruct(List(decoded)))
        } else
          (value, schema) => {
            schema.getType() match {
              case Schema.Type.RECORD =>
                value match {
                  case record: IndexedRecord =>
                    val recordSchema = record.getSchema()
                    val recordFields = recordSchema.getFields()

                    val fields =
                      caseClass.parameters.toList.traverse { param =>
                        val field = recordSchema.getField(param.label)
                        if (field != null) {
                          val value = record.get(recordFields.indexOf(field))
                          param.typeclass.decode(value, field.schema())
                        } else Left(AvroError.decodeMissingRecordField(param.label, typeName))
                      }

                    fields.map(caseClass.rawConstruct)

                  case other =>
                    Left(AvroError.decodeUnexpectedType(other, "IndexedRecord", typeName))
                }

              case schemaType =>
                Left {
                  AvroError
                    .decodeUnexpectedSchemaType(
                      typeName,
                      schemaType,
                      Schema.Type.RECORD
                    )
                }
            }
          }
      )
    }

    /**
      * Returns a `Codec` instance for the specified type,
      * deriving details from the type, as long as the
      * type is a `case class` or `sealed trait`.
      */
    final def derive[A]: Codec[A] =
      macro Magnolia.gen[A]

    final def dispatch[A](sealedTrait: SealedTrait[Codec, A]): Codec.Aux[AnyRef, A] = {
      val typeName = sealedTrait.typeName.full
      Codec.instance[AnyRef, A](
        AvroError.catchNonFatal {
          sealedTrait.subtypes.toList
            .traverse(_.typeclass.schema)
            .map(schemas => Schema.createUnion(schemas.asJava))
        },
        a =>
          sealedTrait.dispatch(a) { subtype =>
            subtype.typeclass.encode(subtype.cast(a))
          },
        (value, schema) => {
          val schemaTypes =
            schema.getType() match {
              case Schema.Type.UNION => schema.getTypes.asScala
              case _                 => Seq(schema)
            }

          value match {
            case container: GenericContainer =>
              val subtypeName =
                container.getSchema.getName

              val subtypeUnionSchema =
                schemaTypes
                  .find(_.getName == subtypeName)
                  .toRight(AvroError.decodeMissingUnionSchema(subtypeName, Some(typeName)))

              def subtypeMatching =
                sealedTrait.subtypes
                  .find(_.typeclass.schema.exists(_.getName == subtypeName))
                  .toRight(AvroError.decodeMissingUnionAlternative(subtypeName, Some(typeName)))

              subtypeUnionSchema.flatMap { subtypeSchema =>
                subtypeMatching.flatMap { subtype =>
                  subtype.typeclass.decode(container, subtypeSchema)
                }
              }

            case other =>
              sealedTrait.subtypes.toList
                .collectFirstSome { subtype =>
                  subtype.typeclass.schema
                    .traverse { subtypeSchema =>
                      val subtypeName = subtypeSchema.getName
                      schemaTypes
                        .find(_.getName == subtypeName)
                        .flatMap { schema =>
                          subtype.typeclass
                            .decode(other, schema)
                            .toOption
                        }
                    }
                }
                .getOrElse {
                  Left(AvroError.decodeExhaustedAlternatives(other, Some(typeName)))
                }
          }
        }
      )
    }

    final type Typeclass[A] = Codec[A]
  }

  /**
    * Returns an enum `Codec` for type `A`, deriving details
    * like the name, namespace, and [[AvroDoc]] documentation
    * from the type `A` using type tags.
    *
    * @group Derive
    */
  final def deriveEnum[A](
    symbols: Seq[String],
    encode: A => String,
    decode: String => Either[AvroError, A]
  )(implicit tag: WeakTypeTag[A]): Codec.Aux[AnyRef, A] =
    Codec.enumeration(
      name = nameFrom(tag),
      symbols = symbols,
      encode = encode,
      decode = decode,
      namespace = namespaceFrom(tag),
      doc = docFrom(tag)
    )

  /**
    * Returns a fixed `Codec` for type `A`, deriving details
    * like the name, namespace, and [[AvroDoc]] documentation
    * from the type `A` using type tags.
    *
    * @group Derive
    */
  final def deriveFixed[A](
    size: Int,
    encode: A => Array[Byte],
    decode: Array[Byte] => Either[AvroError, A]
  )(implicit tag: WeakTypeTag[A]): Codec.Aux[GenericFixed, A] =
    Codec.fixed(
      name = nameFrom(tag),
      size = size,
      encode = encode,
      decode = decode,
      namespace = namespaceFrom(tag),
      doc = docFrom(tag)
    )
}<|MERGE_RESOLUTION|>--- conflicted
+++ resolved
@@ -17,13 +17,9 @@
 import vulcan.internal.converters.collection._
 
 package object generic {
-<<<<<<< HEAD
   import vulcan.generic.internal.tags._
 
-  implicit final val cnilCodec: Codec[CNil] =
-=======
   implicit final val cnilCodec: Codec.Aux[Nothing, CNil] =
->>>>>>> 136f9efa
     Codec.instance(
       Right(Schema.createUnion()),
       cnil => Left(AvroError.encodeExhaustedAlternatives(cnil, Some("Coproduct"))),
